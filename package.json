{
  "name": "@dojot/dojot-module",
  "version": "0.1.2",
  "description": "A library that provides utilities and methods for dojot",
  "engines": {
    "node": "<14"
  },
  "main": "index.js",
  "scripts": {
    "test": "jest tests/unit-tests/*.test.js --coverage --report=html",
    "test:watch": "jest --watch tests/unit-tests/*.test.js --coverage --report=html",
    "mocks": "node ./tests/dojot-mock.js",
    "sample": "node examples/sample.js",
    "docs": "jsdoc -R ./README.md -p ./package.json -r -d ./docs --access all ./lib -c ./jsdoc.conf",
    "check-licenses": "apache2-license-checker"
  },
  "repository": {
    "type": "git",
    "url": "git+https://github.com/dojot/dojot-module-nodejs.git"
  },
  "keywords": [
    "dojot",
    "iot"
  ],
  "author": "Muhamed Avila",
  "contributors": [
    "Giovanni Curiel dos Santos",
    "Raul Negreiros",
    "Mariane Previde ",
    "Rafael Augusto Scaraficci",
    "Jonaphael Aristil",
    "Matheus Campanha",
    "Andrew Chuang",
    "Eric Baum"
  ],
  "bugs": {
    "url": "https://github.com/dojot/dojot-module-nodejs/issues"
  },
  "homepage": "https://github.com/dojot/dojot-module-nodejs/#readme",
  "license": "Apache-2.0",
  "licenses": [
    {
      "type": "Apache-2.0",
      "url": "http://www.apache.org/licenses/LICENSE-2.0"
    }
  ],
  "dependencies": {
    "@dojot/dojot-module-logger": "^0.1.0",
    "axios": "^0.18.0",
    "express": "^4.16.3",
    "moment": "^2.22.2",
<<<<<<< HEAD
    "node-rdkafka": "2.5.1",
    "uuid": "^3.3.2",
    "keycloak-admin": "1.13.0"
=======
    "node-rdkafka": "2.9.1",
    "uuid": "^3.3.2"
>>>>>>> 89651377
  },
  "devDependencies": {
    "jest": "^24.1.0",
    "assume": "^2.1.0",
    "chai": "^4.1.2",
    "chai-http": "^4.0.0",
    "expect": "23.6.0",
    "jsdoc": "3.5.5",
    "mocha": "^5.2.0",
    "sinon": "^6.1.4",
    "@bbc/apache2-license-checker": "^1.1.4"
  },
  "jest": {
    "coverageDirectory": "./coverage/",
    "collectCoverage": true,
    "collectCoverageFrom": [
      "lib/**/*.js"
    ]
  }
}<|MERGE_RESOLUTION|>--- conflicted
+++ resolved
@@ -49,14 +49,10 @@
     "axios": "^0.18.0",
     "express": "^4.16.3",
     "moment": "^2.22.2",
-<<<<<<< HEAD
-    "node-rdkafka": "2.5.1",
     "uuid": "^3.3.2",
     "keycloak-admin": "1.13.0"
-=======
     "node-rdkafka": "2.9.1",
     "uuid": "^3.3.2"
->>>>>>> 89651377
   },
   "devDependencies": {
     "jest": "^24.1.0",
